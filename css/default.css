@import url('https://fonts.googleapis.com/css2?family=Fira+Sans:ital,wght@0,100;0,200;0,300;0,400;0,500;0,600;0,700;0,800;0,900;1,100;1,200;1,300;1,400;1,500;1,600;1,700;1,800;1,900&display=swap');
@import url('https://fonts.googleapis.com/css2?family=Fira+Code:wght@300;400;500;600;700&display=swap');

html {
  position: absolute;
  width: 100vw;
  top: 0;
  left: 0;
  margin: 0;
  padding: 0;
}

body {
  background-color: rgb(16, 15, 15);
  color: rgb(206, 205, 195);

  font-family: "Fira Sans", sans-serif;

  padding: 0.5em;
  font-size: 1.1em;
}

a {
  transition-duration: 0.1s;
}

a:link {
  text-decoration: none;
  color: rgb(139, 126, 200);
}

a:visited {
  text-decoration: none;
  color: rgb(139, 126, 200);
}

a:hover {
  text-decoration: none;
  color: rgb(206, 93, 151);
}

a:active {
  text-decoration: none;
  color: rgb(139, 126, 200);
}

header a:link {
  text-decoration: none;
  color: rgb(206, 93, 151);
}

header a:visited {
  text-decoration: none;
  color: rgb(206, 93, 151);
}

header a:hover {
  text-decoration: none;
  color: rgb(206, 93, 151);
  transform: scale(1.1);
}

header a:active {
  text-decoration: none;
  color: rgb(206, 93, 151);
}

header {
  display: flex;
  justify-content: space-between;
  font-size: 1.5em;
  line-height: 1.5em;
  margin-bottom: 0.5em;
  color: rgb(206, 93, 151);
}

header div {
  display: flex;
}

header div>* {
  margin: auto 0.4em 0.2em 0.4em
}

.nav-icon {
  font-size: 1.5em;
  color: rgb(206, 93, 151);
}

.separator {
  border-left: 2px solid rgb(206, 93, 151);
}

@media screen and (max-width: 900px) {
  #presentation-points {
    flex-direction: column;
  }

  #working-on {
    flex-direction: column;
  }

  .mobile-hidden {
    display: none;
  }

  #working-on div {
    flex: 1 1 0px;
    padding: 1em;
    padding-top: 0;
  }
}

#greet {
  background-color: rgb(206, 93, 151);
  color: rgb(16, 15, 15);
  line-height: 2em;
  margin: auto;
}

#greet-container {
  background-color: rgb(206, 93, 151);
  color: rgb(16, 15, 15);
  display: flex;
  justify-content: space-around;
  padding: 2em;
  min-height: 20em;
}

.center {
  text-align: center;
}

.header {
  color: rgb(206, 93, 151);
  font-size: 2em;
  font-weight: bold;
  margin-bottom: 0;
}

.date {
  color: rgb(135, 133, 128);
  font-weight: bold;
  margin-top: 0;
}

#presentation-points p {
  flex: 1 1 0px;
  margin: auto;
  padding: 1em;
  padding-top: 0;
}

#presentation-points {
  display: flex;
  text-align: center;
  padding: 1em;
  font-size: 1.1em;
}

#working-on {
  display: flex;
  padding: 1em;
  font-size: 1.1em;
  justify-content: space-around;
}

#working-on div {
  flex: 1 1 0px;
  padding: 3em;
  padding-top: 0;
}

footer {
  color: rgb(87, 86, 83);
}

blockquote {
  border: 2px solid rgb(28, 27, 26);
  border-radius: 10px;
  background-color: rgb(40, 39, 38);
  padding: 0.5em 1em 0.5em 1em;
}

code {
  font-family: "Fira Code", monospace;
  font-size: 0.9em;
}

figure {
  justify-content: space-around;
  display: flex;
  flex-direction: column;
  color: rgb(135, 133, 128);
}

figure>* {
  margin: auto;
<<<<<<< HEAD
  max-width: 90vw
=======
  max-width: 80vw;
  max-height: 50vh;
>>>>>>> ced7fa09
}<|MERGE_RESOLUTION|>--- conflicted
+++ resolved
@@ -196,10 +196,5 @@
 
 figure>* {
   margin: auto;
-<<<<<<< HEAD
   max-width: 90vw
-=======
-  max-width: 80vw;
-  max-height: 50vh;
->>>>>>> ced7fa09
 }